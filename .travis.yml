--- conflicted
+++ resolved
@@ -80,8 +80,5 @@
     - TEST_NAME='compile-tools'
     - TEST_NAME='native-runs'
     - TEST_NAME='ipv6' BUILD_COOJA=true
-<<<<<<< HEAD
     - TEST_NAME='ipv6-nbr' BUILD_COOJA=true
-=======
-    - TEST_NAME='out-of-tree-build'
->>>>>>> 98f35fe0
+    - TEST_NAME='out-of-tree-build'