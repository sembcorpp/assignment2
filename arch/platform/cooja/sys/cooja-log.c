/*
 * Copyright (c) 2006, Swedish Institute of Computer Science.
 * All rights reserved.
 *
 * Redistribution and use in source and binary forms, with or without
 * modification, are permitted provided that the following conditions
 * are met:
 * 1. Redistributions of source code must retain the above copyright
 *    notice, this list of conditions and the following disclaimer.
 * 2. Redistributions in binary form must reproduce the above copyright
 *    notice, this list of conditions and the following disclaimer in the
 *    documentation and/or other materials provided with the distribution.
 * 3. Neither the name of the Institute nor the names of its contributors
 *    may be used to endorse or promote products derived from this software
 *    without specific prior written permission.
 *
 * THIS SOFTWARE IS PROVIDED BY THE INSTITUTE AND CONTRIBUTORS ``AS IS'' AND
 * ANY EXPRESS OR IMPLIED WARRANTIES, INCLUDING, BUT NOT LIMITED TO, THE
 * IMPLIED WARRANTIES OF MERCHANTABILITY AND FITNESS FOR A PARTICULAR PURPOSE
 * ARE DISCLAIMED.  IN NO EVENT SHALL THE INSTITUTE OR CONTRIBUTORS BE LIABLE
 * FOR ANY DIRECT, INDIRECT, INCIDENTAL, SPECIAL, EXEMPLARY, OR CONSEQUENTIAL
 * DAMAGES (INCLUDING, BUT NOT LIMITED TO, PROCUREMENT OF SUBSTITUTE GOODS
 * OR SERVICES; LOSS OF USE, DATA, OR PROFITS; OR BUSINESS INTERRUPTION)
 * HOWEVER CAUSED AND ON ANY THEORY OF LIABILITY, WHETHER IN CONTRACT, STRICT
 * LIABILITY, OR TORT (INCLUDING NEGLIGENCE OR OTHERWISE) ARISING IN ANY WAY
 * OUT OF THE USE OF THIS SOFTWARE, EVEN IF ADVISED OF THE POSSIBILITY OF
 * SUCH DAMAGE.
 *
 */

#define _GNU_SOURCE /* For vasprintf. */
#include <stdio.h>
#include <stdarg.h>
#include <stdlib.h>
#include <string.h>

#ifndef MAX_LOG_LENGTH
#define MAX_LOG_LENGTH 8192
#endif /* MAX_LOG_LENGTH */

#ifndef COOJA_LOG_WITH_SLIP
#define COOJA_LOG_WITH_SLIP 0
#endif /* COOJA_LOG_WITH_SLIP */

/* Variables shared between COOJA and Contiki */
char simLoggedData[MAX_LOG_LENGTH];
int simLoggedLength;
char simLoggedFlag;

/*-----------------------------------------------------------------------------------*/
int
simlog_char(char c)
{
  if (simLoggedLength + 1 > MAX_LOG_LENGTH) {
    /* Dropping message due to buffer overflow */
    return EOF;
  }

  simLoggedData[simLoggedLength] = c;
  simLoggedLength += 1;
  simLoggedFlag = 1;
  return c;
}
/*-----------------------------------------------------------------------------------*/
void
simlog(const char *message)
{
  int message_len = strlen(message);
  if(simLoggedLength + message_len > MAX_LOG_LENGTH) {
    /* Dropping message due to buffer overflow */
    return;
  }

  memcpy(simLoggedData + simLoggedLength, message, message_len);
  simLoggedLength += message_len;
  simLoggedFlag = 1;
}
/*-----------------------------------------------------------------------------------*/
void
log_message(const char *part1, const char *part2)
{
  simlog(part1);
  simlog(part2);
}
/*-----------------------------------------------------------------------------------*/
static int log_putchar_with_slip = COOJA_LOG_WITH_SLIP != 0;
void
log_set_putchar_with_slip(int with)
{
  log_putchar_with_slip = with;
}
/*-----------------------------------------------------------------------------------*/
int
dbg_putchar(int c)
{
#define SLIP_END 0300
  static char debug_frame = 0;

  if(log_putchar_with_slip) {
    if(!debug_frame) {		/* Start of debug output */
      simlog_char(SLIP_END);
      simlog_char('\r');	/* Type debug line == '\r' */
      debug_frame = 1;
    }

    simlog_char((char)c);

    /*
     * Line buffered output, a newline marks the end of debug output and
     * implicitly flushes debug output.
     */
    if(c == '\n') {
      simlog_char(SLIP_END);
      debug_frame = 0;
    }
  } else {
    simlog_char(c);
  }
  return c;
}
/*-----------------------------------------------------------------------------------*/
#ifndef __APPLE__
extern int __wrap_putchar(int c) __attribute__((alias("putchar")));
extern int __wrap_puts(const char *str) __attribute__((nonnull, alias("puts")));
extern int __wrap_printf(const char *fmt, ...) __attribute__((nonnull, alias("printf")));
#endif
/*---------------------------------------------------------------------------*/
int
putchar(int c)
{
  return simlog_char(c);
}
/*---------------------------------------------------------------------------*/
int
puts(const char* s)
{
  simlog(s);
  return simlog_char('\n');
}
/*---------------------------------------------------------------------------*/
int
printf(const char *fmt, ...)
{
  va_list ap;
  va_start(ap, fmt);
  char *buf;
  int res = vasprintf(&buf, fmt, ap);
  va_end(ap);
  if(res > 0) {
    simlog(buf);
    free(buf);
  }
<<<<<<< HEAD
  return res;
}
/*-----------------------------------------------------------------------------------*/

SIM_INTERFACE(simlog_interface,
          doInterfaceActionsBeforeTick,
          doInterfaceActionsAfterTick);
=======
  return i;
}
>>>>>>> 9c9d8f23
<|MERGE_RESOLUTION|>--- conflicted
+++ resolved
@@ -150,15 +150,5 @@
     simlog(buf);
     free(buf);
   }
-<<<<<<< HEAD
   return res;
-}
-/*-----------------------------------------------------------------------------------*/
-
-SIM_INTERFACE(simlog_interface,
-          doInterfaceActionsBeforeTick,
-          doInterfaceActionsAfterTick);
-=======
-  return i;
-}
->>>>>>> 9c9d8f23
+}