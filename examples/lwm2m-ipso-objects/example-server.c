/*
 * Copyright (c) 2015, Yanzi Networks AB.
 * All rights reserved.
 *
 * Redistribution and use in source and binary forms, with or without
 * modification, are permitted provided that the following conditions are met:
 *    1. Redistributions of source code must retain the above copyright
 *       notice, this list of conditions and the following disclaimer.
 *    2. Redistributions in binary form must reproduce the above copyright
 *       notice, this list of conditions and the following disclaimer in the
 *       documentation and/or other materials provided with the distribution.
 *    3. Neither the name of the copyright holder nor the
 *       names of its contributors may be used to endorse or promote products
 *       derived from this software without specific prior written permission.
 *
 * THIS SOFTWARE IS PROVIDED BY THE COPYRIGHT HOLDER AND CONTRIBUTORS
 * "AS IS" AND ANY EXPRESS OR IMPLIED WARRANTIES, INCLUDING, BUT NOT
 * LIMITED TO, THE IMPLIED WARRANTIES OF MERCHANTABILITY AND FITNESS
 * FOR A PARTICULAR PURPOSE ARE DISCLAIMED. IN NO EVENT SHALL THE
 * COPYRIGHT HOLDER BE LIABLE FOR ANY DIRECT, INDIRECT, INCIDENTAL,
 * SPECIAL, EXEMPLARY, OR CONSEQUENTIAL DAMAGES (INCLUDING, BUT NOT
 * LIMITED TO, PROCUREMENT OF SUBSTITUTE GOODS OR SERVICES; LOSS OF
 * USE, DATA, OR PROFITS; OR BUSINESS INTERRUPTION) HOWEVER CAUSED AND
 * ON ANY THEORY OF LIABILITY, WHETHER IN CONTRACT, STRICT LIABILITY,
 * OR TORT (INCLUDING NEGLIGENCE OR OTHERWISE) ARISING IN ANY WAY OUT
 * OF THE USE OF THIS SOFTWARE, EVEN IF ADVISED OF THE POSSIBILITY OF
 * SUCH DAMAGE.
 *
 */

/**
 * \file
 *      IPSO Objects and OMA LWM2M example.
 * \author
 *      Joakim Eriksson, joakime@sics.se
 *      Niclas Finne, nfi@sics.se
 */

#include "contiki.h"
#include "net/ipv6/uip.h"
#include "net/ipv6/uip-ds6.h"
#include "net/netstack.h"
#include "net/routing/routing.h"
#include "coap-transport.h"
#include "coap-blocking-api.h"
#include "lwm2m-engine.h"
#include "lwm2m-tlv.h"
#include "dev/serial-line.h"
#include "serial-protocol.h"
#include <stdbool.h>

#define DEBUG DEBUG_PRINT
#include "net/ipv6/uip-debug.h"

#define REMOTE_PORT                  UIP_HTONS(COAP_DEFAULT_PORT)

#define EVENT_RUN_NOW                0

#define URL_WELL_KNOWN               ".well-known/core"
#define URL_DEVICE_MODEL             "/3/0/1"
#define URL_DEVICE_FIRMWARE_VERSION  "/3/0/3"
#define URL_LIGHT_CONTROL            "/3311/0/5850"
#define URL_POWER_CONTROL            "/3312/0/5850"

#define MAX_NODES 10

#define NODE_HAS_TYPE  (1 << 0)

struct node {
  coap_endpoint_t endpoint;
  char type[64];
  uint8_t flags;
  uint8_t retries;
};

static struct node nodes[MAX_NODES];
static uint8_t node_count;

static struct node *current_target;
static char current_uri[32] = URL_LIGHT_CONTROL;
static char current_value[32] = "1";
static int current_request = COAP_PUT;
static uint8_t fetching_type = 0;

PROCESS(router_process, "router process");
AUTOSTART_PROCESSES(&router_process);
/*---------------------------------------------------------------------------*/
static struct node *
add_node(const uip_ipaddr_t *addr)
{
  int i;
  for(i = 0; i < node_count; i++) {
    if(uip_ipaddr_cmp(&nodes[i].endpoint.ipaddr, addr)) {
      /* Node already added */
      return &nodes[i];
    }
  }
  if(node_count < MAX_NODES) {
    memset(&nodes[node_count].endpoint, 0, sizeof(coap_endpoint_t));
    uip_ipaddr_copy(&nodes[node_count].endpoint.ipaddr, addr);
    nodes[node_count].endpoint.port = REMOTE_PORT;
    return &nodes[node_count++];
  }
  return NULL;
}
/*---------------------------------------------------------------------------*/
void
set_value(const uip_ipaddr_t *addr, char *uri, char *value)
{
  int i;
  printf("#set value ");
  uip_debug_ipaddr_print(addr);
  printf(" URI: %s Value: %s\n", uri, value);

  for(i = 0; i < node_count; i++) {
    if(uip_ipaddr_cmp(&nodes[i].endpoint.ipaddr, addr)) {
      /* setup command */
      current_target = &nodes[i];
      current_request = COAP_PUT;
      strncpy(current_uri, uri, sizeof(current_uri) - 1);
      strncpy(current_value, value, sizeof(current_value) - 1);
      process_post(&router_process, EVENT_RUN_NOW, NULL);
      break;
    }
  }
}
/*---------------------------------------------------------------------------*/
void
get_value(const uip_ipaddr_t *addr, char *uri)
{
  int i;
  printf("#get value ");
  uip_debug_ipaddr_print(addr);
  printf(" URI: %s\n", uri);

  for(i = 0; i < node_count; i++) {
    if(uip_ipaddr_cmp(&nodes[i].endpoint.ipaddr, addr)) {
      /* setup command */
      current_target = &nodes[i];
      current_request = COAP_GET;
      strncpy(current_uri, uri, sizeof(current_uri) - 1);
      current_value[0] = 0;
      process_post(&router_process, EVENT_RUN_NOW, NULL);
      break;
    }
  }
}
/*---------------------------------------------------------------------------*/
void
print_node_list(void)
{
  int i;
  int out = 0;
  for(i = 0; i < node_count; i++) {
    if(nodes[i].flags & NODE_HAS_TYPE) {
      if(out++) {
        printf(";");
      }
      printf("%s,", nodes[i].type);
      uip_debug_ipaddr_print(&nodes[i].endpoint.ipaddr);
    }
  }
  printf("\n");
}
/*---------------------------------------------------------------------------*/
/**
 * This function is will be passed to COAP_BLOCKING_REQUEST() to
 * handle responses.
 */
static void
client_chunk_handler(coap_message_t *response)
{
  const uint8_t *chunk;
  unsigned int format;
  int len = coap_get_payload(response, &chunk);
  coap_get_header_content_format(response, &format);

  /* if(len > 0) { */
  /*   printf("|%.*s (%d,%d)", len, (char *)chunk, len, format); */
  /* } */
  if(response->code >= BAD_REQUEST_4_00) {
    PRINTF("\nReceived error %u: %.*s\n", response->code, len, (char *)chunk);
  } else if(current_target != NULL && fetching_type) {
    if(len > sizeof(current_target->type) - 1) {
      len = sizeof(current_target->type) - 1;
    }
    memcpy(current_target->type, chunk, len);
    current_target->type[len] = 0;
    current_target->flags |= NODE_HAS_TYPE;

    PRINTF("\nNODE ");
    PRINT6ADDR(&current_target->endpoint.ipaddr);
    PRINTF(" HAS TYPE %s\n", current_target->type);
  } else {
    /* otherwise update the current value */
    if(format == LWM2M_TLV) {
      lwm2m_tlv_t tlv;
      /* we can only read int32 for now ? */
      if(lwm2m_tlv_read(&tlv, chunk, len) > 0) {
        /* printf("TLV.type=%d len=%d id=%d value[0]=%d\n", */
        /*        tlv.type, tlv.length, tlv.id, tlv.value[0]); */

        int value = lwm2m_tlv_get_int32(&tlv);
        snprintf(current_value, sizeof(current_value) - 1, "%d", value);
      } else {
        PRINTF("Failed to parse LWM2M TLV\n");
      }
    } else {
      if(len > sizeof(current_value) - 1) {
        len = sizeof(current_value) - 1;
      }
      memcpy(current_value, chunk, len);
      current_value[len] = 0;
    }
  }
}
/*---------------------------------------------------------------------------*/
#if UIP_CONF_IPV6_RPL
static bool
check_rpl_routes(void)
{
  uip_sr_node_t *link;
  uip_ipaddr_t child_ipaddr;
  uip_ipaddr_t parent_ipaddr;

  /* Our routing links */
  for(link = uip_sr_node_head(); link != NULL; link = uip_sr_node_next(link)) {
    NETSTACK_ROUTING.get_sr_node_ipaddr(&child_ipaddr, link);

    if(link->parent == NULL) {
      /* Igore the DAG root */
      continue;
    }

    current_target = add_node(&child_ipaddr);
    if(current_target == NULL ||
       (current_target->flags & NODE_HAS_TYPE) != 0 ||
       current_target->retries > 5) {
      continue;
    }

    NETSTACK_ROUTING.get_sr_node_ipaddr(&parent_ipaddr, link->parent);
    PRINTF("  ");
    PRINT6ADDR(&child_ipaddr);
    PRINTF("  ->  ");
    PRINT6ADDR(&parent_ipaddr);
    PRINTF("\n");
    return true;
  }
  return false;
}
#endif /* UIP_CONF_IPV6_RPL */
/*---------------------------------------------------------------------------*/
#if (UIP_MAX_ROUTES != 0)
static bool
check_routes(void)
{
  uip_ds6_route_t *r;

  for(r = uip_ds6_route_head(); r != NULL; r = uip_ds6_route_next(r)) {
    current_target = add_node(&r->ipaddr);
    if(current_target == NULL ||
       (current_target->flags & NODE_HAS_TYPE) != 0 ||
       current_target->retries > 5) {
      continue;
    }
    PRINTF("  ");
    PRINT6ADDR(&r->ipaddr);
    PRINTF("  ->  ");
    nexthop = uip_ds6_route_nexthop(r);
    if(nexthop != NULL) {
      PRINT6ADDR(nexthop);
    } else {
      PRINTF("-");
    }
    PRINTF("\n");
    return true;
  }
  return false;
}
#endif /* (UIP_MAX_ROUTES != 0) */
/*---------------------------------------------------------------------------*/
PROCESS_THREAD(router_process, ev, data)
{
  /* This way the message can be treated as pointer as usual. */
  static coap_message_t request[1];
  static struct etimer timer;

  PROCESS_BEGIN();

<<<<<<< HEAD
  PROCESS_PAUSE();

  setup_network();
=======
  /* receives all CoAP messages */
  coap_engine_init();

  /* Initialize DAG root */
  NETSTACK_ROUTING.root_start();
>>>>>>> e05e0d08

  while(1) {
    etimer_set(&timer, CLOCK_SECOND * 5);
    PROCESS_YIELD();

    /* Handle serial line input */
    if(ev == serial_line_event_message) {
      serial_protocol_input((char *) data);
    }

    if(etimer_expired(&timer)) {
      current_target = NULL;
#if UIP_CONF_IPV6_RPL
      check_rpl_routes();
#endif /* UIP_CONF_IPV6_RPL */

#if (UIP_MAX_ROUTES != 0)
      if(current_target == NULL) {
        check_routes();
      }
#endif /* (UIP_MAX_ROUTES != 0) */
    }

    /* This is a node type discovery */
    if(current_target != NULL &&
       (current_target->flags & NODE_HAS_TYPE) == 0 &&
       current_target->retries < 6) {

      /* prepare request, TID is set by COAP_BLOCKING_REQUEST() */
      coap_init_message(request, COAP_TYPE_CON, COAP_GET, 0);
      coap_set_header_uri_path(request, URL_DEVICE_MODEL);

      current_target->retries++;

      PRINTF("CoAP request to [");
      PRINT6ADDR(&current_target->endpoint.ipaddr);
      PRINTF("]:%u (%u tx)\n", UIP_HTONS(current_target->endpoint.port),
             current_target->retries);

      fetching_type = 1;
      COAP_BLOCKING_REQUEST(&current_target->endpoint, request,
                            client_chunk_handler);
      fetching_type = 0;
      strncpy(current_uri, URL_LIGHT_CONTROL, sizeof(current_uri) - 1);
      printf("\n--Done--\n");
    }

    /* If having a type this is another type of request */
    if(current_target != NULL &&
       (current_target->flags & NODE_HAS_TYPE) && strlen(current_uri) > 0) {
      /* prepare request, TID is set by COAP_BLOCKING_REQUEST() */
      coap_init_message(request, COAP_TYPE_CON, current_request, 0);
      coap_set_header_uri_path(request, current_uri);

      if(strlen(current_value) > 0) {
        coap_set_payload(request, (uint8_t *)current_value,
                         strlen(current_value));
      }

      PRINTF("CoAP request to [");
      PRINT6ADDR(&current_target->endpoint.ipaddr);
      PRINTF("]:%u %s\n", UIP_HTONS(current_target->endpoint.port),
             current_uri);

      COAP_BLOCKING_REQUEST(&current_target->endpoint, request,
                            client_chunk_handler);

      /* print out result of command */
      if(current_request == COAP_PUT) {
        printf("s ");
      } else {
        printf("g ");
      }
      uip_debug_ipaddr_print(&current_target->endpoint.ipaddr);
      printf(" %s %s\n", current_uri, current_value);

      current_target = NULL;
      current_uri[0] = 0;
      current_value[0] = 0;
    }
  }

  PROCESS_END();
}
/*---------------------------------------------------------------------------*/<|MERGE_RESOLUTION|>--- conflicted
+++ resolved
@@ -288,17 +288,8 @@
 
   PROCESS_BEGIN();
 
-<<<<<<< HEAD
-  PROCESS_PAUSE();
-
-  setup_network();
-=======
-  /* receives all CoAP messages */
-  coap_engine_init();
-
   /* Initialize DAG root */
   NETSTACK_ROUTING.root_start();
->>>>>>> e05e0d08
 
   while(1) {
     etimer_set(&timer, CLOCK_SECOND * 5);
